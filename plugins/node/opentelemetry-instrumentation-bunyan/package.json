--- conflicted
+++ resolved
@@ -63,11 +63,7 @@
     "typescript": "4.4.4"
   },
   "dependencies": {
-<<<<<<< HEAD
-    "@opentelemetry/api-logs": "^0.48.0",
-=======
     "@opentelemetry/api-logs": "^0.49.1",
->>>>>>> ff40cc83
     "@opentelemetry/instrumentation": "^0.49.1",
     "@types/bunyan": "1.8.9"
   },
