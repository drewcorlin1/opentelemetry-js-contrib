{
  "name": "@opentelemetry/auto-instrumentations-web",
  "version": "0.37.0",
  "description": "Metapackage which bundles opentelemetry node core and contrib instrumentations",
  "author": "OpenTelemetry Authors",
  "homepage": "https://github.com/open-telemetry/opentelemetry-js-contrib/tree/main/metapackages/auto-instrumentations-web#readme",
  "license": "Apache-2.0",
  "engines": {
    "node": ">=14"
  },
  "publishConfig": {
    "access": "public"
  },
  "main": "build/src/index.js",
  "module": "build/esm/index.js",
  "esnext": "build/esnext/index.js",
  "types": "build/src/index.d.ts",
  "repository": "open-telemetry/opentelemetry-js-contrib",
  "scripts": {
    "clean": "tsc --build --clean tsconfig.json tsconfig.esm.json tsconfig.esnext.json",
    "compile": "tsc --build tsconfig.json tsconfig.esm.json tsconfig.esnext.json",
    "lint": "eslint . --ext .ts",
    "lint:fix": "eslint . --ext .ts --fix",
    "precompile": "tsc --version && lerna run version:update --scope @opentelemetry/auto-instrumentations-web --include-dependencies",
    "prewatch": "npm run precompile",
    "prepublishOnly": "npm run compile",
    "test:browser": "nyc karma start --single-run",
    "watch": "tsc --build --watch tsconfig.json tsconfig.esm.json tsconfig.esnext.json"
  },
  "bugs": {
    "url": "https://github.com/open-telemetry/opentelemetry-js-contrib/issues"
  },
  "peerDependencies": {
    "@opentelemetry/api": "^1.3.0",
    "zone.js": "^0.11.4 || ^0.13.0 || ^0.14.0"
  },
  "devDependencies": {
    "@babel/core": "7.22.17",
    "@jsdevtools/coverage-istanbul-loader": "3.0.5",
    "@opentelemetry/api": "^1.3.0",
    "@types/mocha": "8.2.3",
    "@types/node": "18.6.5",
    "@types/sinon": "10.0.18",
    "@types/webpack-env": "1.16.2",
    "babel-loader": "8.2.2",
    "karma": "6.3.16",
    "karma-chrome-launcher": "^3.1.1",
    "karma-coverage-istanbul-reporter": "3.0.3",
    "karma-mocha": "2.0.1",
    "karma-spec-reporter": "0.0.36",
    "karma-webpack": "4.0.2",
    "mocha": "7.2.0",
    "nyc": "15.1.0",
    "rimraf": "5.0.5",
    "sinon": "15.2.0",
    "ts-loader": "8.3.0",
    "ts-mocha": "10.0.0",
    "typescript": "4.4.4",
    "webpack": "4.46.0",
    "webpack-cli": "4.7.2",
    "webpack-merge": "5.8.0"
  },
  "dependencies": {
    "@opentelemetry/instrumentation": "^0.49.1",
<<<<<<< HEAD
    "@opentelemetry/instrumentation-document-load": "^0.35.0",
    "@opentelemetry/instrumentation-fetch": "^0.49.1",
    "@opentelemetry/instrumentation-user-interaction": "^0.35.0",
=======
    "@opentelemetry/instrumentation-document-load": "^0.36.0",
    "@opentelemetry/instrumentation-fetch": "^0.49.1",
    "@opentelemetry/instrumentation-user-interaction": "^0.36.0",
>>>>>>> ff40cc83
    "@opentelemetry/instrumentation-xml-http-request": "^0.49.1"
  },
  "files": [
    "build/src/**/*.js",
    "build/src/**/*.js.map",
    "build/src/**/*.d.ts",
    "build/esm/**/*.js",
    "build/esm/**/*.js.map",
    "build/esm/**/*.d.ts",
    "build/esnext/**/*.js",
    "build/esnext/**/*.js.map",
    "build/esnext/**/*.d.ts"
  ]
}<|MERGE_RESOLUTION|>--- conflicted
+++ resolved
@@ -62,15 +62,9 @@
   },
   "dependencies": {
     "@opentelemetry/instrumentation": "^0.49.1",
-<<<<<<< HEAD
-    "@opentelemetry/instrumentation-document-load": "^0.35.0",
-    "@opentelemetry/instrumentation-fetch": "^0.49.1",
-    "@opentelemetry/instrumentation-user-interaction": "^0.35.0",
-=======
     "@opentelemetry/instrumentation-document-load": "^0.36.0",
     "@opentelemetry/instrumentation-fetch": "^0.49.1",
     "@opentelemetry/instrumentation-user-interaction": "^0.36.0",
->>>>>>> ff40cc83
     "@opentelemetry/instrumentation-xml-http-request": "^0.49.1"
   },
   "files": [
